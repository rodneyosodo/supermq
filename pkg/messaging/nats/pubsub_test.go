--- conflicted
+++ resolved
@@ -29,15 +29,10 @@
 )
 
 func TestPublisher(t *testing.T) {
-<<<<<<< HEAD
-	err := pubsub.Subscribe(clientID, fmt.Sprintf("%s.>", chansPrefix), handler{})
-	require.Nil(t, err, fmt.Sprintf("got unexpected error: %s", err))
-=======
 	err := pubsub.Subscribe(context.TODO(), clientID, fmt.Sprintf("%s.%s", chansPrefix, topic), handler{})
 	assert.Nil(t, err, fmt.Sprintf("got unexpected error: %s", err))
 	err = pubsub.Subscribe(context.TODO(), clientID, fmt.Sprintf("%s.%s.%s", chansPrefix, topic, subtopic), handler{})
 	assert.Nil(t, err, fmt.Sprintf("got unexpected error: %s", err))
->>>>>>> 3b84258a
 
 	cases := []struct {
 		desc     string
@@ -84,16 +79,6 @@
 			Subtopic: tc.subtopic,
 			Payload:  tc.payload,
 		}
-<<<<<<< HEAD
-		err = pubsub.Publish(tc.topic, &expectedMsg)
-		if tc.err == nil {
-			require.Nil(t, err, fmt.Sprintf("%s got unexpected error: %s", tc.desc, err))
-			receivedMsg := <-msgChan
-			assert.Equal(t, expectedMsg.Payload, receivedMsg.Payload, fmt.Sprintf("%s: expected %+v got %+v\n", tc.desc, &expectedMsg.Payload, receivedMsg.Payload))
-		} else {
-			assert.Equal(t, err, tc.err)
-		}
-=======
 		assert.Nil(t, err, fmt.Sprintf("got unexpected error: %s", err))
 
 		err = pubsub.Publish(context.TODO(), topic, &expectedMsg)
@@ -106,7 +91,6 @@
 		assert.Equal(t, expectedMsg.Publisher, receivedMsg.Publisher, fmt.Sprintf("%s: expected %+v got %+v\n", tc.desc, &expectedMsg, receivedMsg))
 		assert.Equal(t, expectedMsg.Subtopic, receivedMsg.Subtopic, fmt.Sprintf("%s: expected %+v got %+v\n", tc.desc, &expectedMsg, receivedMsg))
 		assert.Equal(t, expectedMsg.Payload, receivedMsg.Payload, fmt.Sprintf("%s: expected %+v got %+v\n", tc.desc, &expectedMsg, receivedMsg))
->>>>>>> 3b84258a
 	}
 }
 
