// Copyright (c) Mainflux
// SPDX-License-Identifier: Apache-2.0

package nats_test

import (
	"fmt"
	"testing"

	"github.com/mainflux/mainflux/pkg/messaging"
	"github.com/mainflux/mainflux/pkg/messaging/nats"
	"github.com/stretchr/testify/assert"
	"github.com/stretchr/testify/require"
)

const (
	topic       = "topic"
	chansPrefix = "channels"
	channel     = "9b7b1b3f-b1b0-46a8-a717-b8213f9eda3b"
	subtopic    = "engine"
	clientID    = "9b7b1b3f-b1b0-46a8-a717-b8213f9eda3b"
)

var (
	msgChan = make(chan messaging.Message)
	data    = []byte("payload")
)

func TestPublisher(t *testing.T) {
	err := pubsub.Subscribe(clientID, fmt.Sprintf("%s.%s", chansPrefix, topic), handler{})
	require.Nil(t, err, fmt.Sprintf("got unexpected error: %s", err))
	err = pubsub.Subscribe(clientID, fmt.Sprintf("%s.%s.%s", chansPrefix, topic, subtopic), handler{})
	require.Nil(t, err, fmt.Sprintf("got unexpected error: %s", err))

	cases := []struct {
		desc         string
		topic        string
		channel      string
		subtopic     string
		payload      []byte
		errorMessage error
	}{
		{
			desc:         "publish message with nil topic",
			topic:        "",
			payload:      nil,
			errorMessage: nats.ErrEmptyTopic,
		},
		{
			desc:         "publish message with nil payload",
			topic:        topic,
			payload:      nil,
			errorMessage: nil,
		},
		{
			desc:         "publish message with string payload",
			topic:        topic,
			payload:      data,
			errorMessage: nil,
		},
		{
			desc:         "publish message with channel",
			topic:        topic,
			payload:      data,
			channel:      channel,
			errorMessage: nil,
		},
		{
			desc:         "publish message with subtopic",
			topic:        topic,
			payload:      data,
			subtopic:     subtopic,
			errorMessage: nil,
		},
		{
			desc:         "publish message with channel and subtopic",
			topic:        topic,
			payload:      data,
			channel:      channel,
			subtopic:     subtopic,
			errorMessage: nil,
		},
	}

	for _, tc := range cases {
		expectedMsg := messaging.Message{
			Channel:  tc.channel,
			Subtopic: tc.subtopic,
			Payload:  tc.payload,
		}
		if tc.errorMessage == nil {
			err = pubsub.Publish(tc.topic, expectedMsg)
			require.Nil(t, err, fmt.Sprintf("got unexpected error: %s", err))

			receivedMsg := <-msgChan
			assert.Equal(t, expectedMsg, receivedMsg, fmt.Sprintf("%s: expected %+v got %+v\n", tc.desc, expectedMsg, receivedMsg))
		} else {
			err = pubsub.Publish(tc.topic, expectedMsg)
			assert.Equal(t, err, tc.errorMessage)
		}
	}
}

func TestPubsub(t *testing.T) {
	// Test Subscribe and Unsubscribe
	subcases := []struct {
		desc         string
		topic        string
		clientID     string
		errorMessage error
		pubsub       bool //true for subscribe and false for unsubscribe
	}{
		{
			desc:         "Subscribe to a topic with an ID",
			topic:        fmt.Sprintf("%s.%s", chansPrefix, topic),
			clientID:     "clientid1",
			errorMessage: nil,
			pubsub:       true,
		},
		{
			desc:         "Subscribe to the same topic with a different ID",
			topic:        fmt.Sprintf("%s.%s", chansPrefix, topic),
			clientID:     "clientid2",
			errorMessage: nil,
			pubsub:       true,
		},
		{
			desc:         "Subscribe to an already subscribed topic with an ID",
			topic:        fmt.Sprintf("%s.%s", chansPrefix, topic),
<<<<<<< HEAD
			topicID:      "topicid1",
=======
			clientID:     "clientid1",
>>>>>>> 55c4f087
			errorMessage: nats.ErrAlreadySubscribed,
			pubsub:       true,
		},
		{
			desc:         "Unsubscribe from a topic with an ID",
			topic:        fmt.Sprintf("%s.%s", chansPrefix, topic),
			clientID:     "clientid1",
			errorMessage: nil,
			pubsub:       false,
		},
		{
			desc:         "Unsubscribe from a non-existent topic with an ID",
			topic:        "h",
<<<<<<< HEAD
			topicID:      "topicid1",
=======
			clientID:     "clientid1",
>>>>>>> 55c4f087
			errorMessage: nats.ErrNotSubscribed,
			pubsub:       false,
		},
		{
			desc:         "Unsubscribe from the same topic with a different ID",
			topic:        fmt.Sprintf("%s.%s", chansPrefix, topic),
			clientID:     "clientidd2",
			errorMessage: nats.ErrNotSubscribed,
			pubsub:       false,
		},
		{
			desc:         "Unsubscribe from the same topic with a different ID not subscribed",
			topic:        fmt.Sprintf("%s.%s", chansPrefix, topic),
<<<<<<< HEAD
			topicID:      "topicid3",
=======
			clientID:     "clientidd3",
>>>>>>> 55c4f087
			errorMessage: nats.ErrNotSubscribed,
			pubsub:       false,
		},
		{
			desc:         "Unsubscribe from an already unsubscribed topic with an ID",
			topic:        fmt.Sprintf("%s.%s", chansPrefix, topic),
<<<<<<< HEAD
			topicID:      "topicid1",
=======
			clientID:     "clientid1",
>>>>>>> 55c4f087
			errorMessage: nats.ErrNotSubscribed,
			pubsub:       false,
		},
		{
			desc:         "Subscribe to a topic with a subtopic with an ID",
			topic:        fmt.Sprintf("%s.%s.%s", chansPrefix, topic, subtopic),
			clientID:     "clientidd1",
			errorMessage: nil,
			pubsub:       true,
		},
		{
			desc:         "Subscribe to an already subscribed topic with a subtopic with an ID",
			topic:        fmt.Sprintf("%s.%s.%s", chansPrefix, topic, subtopic),
<<<<<<< HEAD
			topicID:      "topicid1",
=======
			clientID:     "clientidd1",
>>>>>>> 55c4f087
			errorMessage: nats.ErrAlreadySubscribed,
			pubsub:       true,
		},
		{
			desc:         "Unsubscribe from a topic with a subtopic with an ID",
			topic:        fmt.Sprintf("%s.%s.%s", chansPrefix, topic, subtopic),
			clientID:     "clientidd1",
			errorMessage: nil,
			pubsub:       false,
		},
		{
			desc:         "Unsubscribe from an already unsubscribed topic with a subtopic with an ID",
			topic:        fmt.Sprintf("%s.%s.%s", chansPrefix, topic, subtopic),
<<<<<<< HEAD
			topicID:      "topicid1",
=======
			clientID:     "clientid1",
>>>>>>> 55c4f087
			errorMessage: nats.ErrNotSubscribed,
			pubsub:       false,
		},
		{
			desc:         "Subscribe to an empty topic with an ID",
			topic:        "",
<<<<<<< HEAD
			topicID:      "topicid1",
=======
			clientID:     "clientid1",
>>>>>>> 55c4f087
			errorMessage: nats.ErrEmptyTopic,
			pubsub:       true,
		},
		{
			desc:         "Unsubscribe from an empty topic with an ID",
			topic:        "",
<<<<<<< HEAD
			topicID:      "topicid1",
=======
			clientID:     "clientid1",
>>>>>>> 55c4f087
			errorMessage: nats.ErrEmptyTopic,
			pubsub:       false,
		},
		{
			desc:         "Subscribe to a topic with empty id",
			topic:        fmt.Sprintf("%s.%s", chansPrefix, topic),
<<<<<<< HEAD
			topicID:      "",
=======
			clientID:     "",
>>>>>>> 55c4f087
			errorMessage: nats.ErrEmptyID,
			pubsub:       true,
		},
		{
			desc:         "Unsubscribe from a topic with empty id",
			topic:        fmt.Sprintf("%s.%s", chansPrefix, topic),
<<<<<<< HEAD
			topicID:      "",
=======
			clientID:     "",
>>>>>>> 55c4f087
			errorMessage: nats.ErrEmptyID,
			pubsub:       false,
		},
	}

	for _, pc := range subcases {
		if pc.pubsub == true {
			err := pubsub.Subscribe(pc.clientID, pc.topic, handler{})
			if pc.errorMessage == nil {
				require.Nil(t, err, fmt.Sprintf("%s got unexpected error: %s", pc.desc, err))
			} else {
				assert.Equal(t, err, pc.errorMessage)
			}
		} else {
			err := pubsub.Unsubscribe(pc.clientID, pc.topic)
			if pc.errorMessage == nil {
				require.Nil(t, err, fmt.Sprintf("%s got unexpected error: %s", pc.desc, err))
			} else {
				assert.Equal(t, err, pc.errorMessage)
			}
		}
	}
}

type handler struct{}

func (h handler) Handle(msg messaging.Message) error {
	msgChan <- msg
	return nil
}

func (h handler) Cancel() error {
	return nil
}<|MERGE_RESOLUTION|>--- conflicted
+++ resolved
@@ -127,11 +127,7 @@
 		{
 			desc:         "Subscribe to an already subscribed topic with an ID",
 			topic:        fmt.Sprintf("%s.%s", chansPrefix, topic),
-<<<<<<< HEAD
-			topicID:      "topicid1",
-=======
-			clientID:     "clientid1",
->>>>>>> 55c4f087
+			clientID:     "clientid1",
 			errorMessage: nats.ErrAlreadySubscribed,
 			pubsub:       true,
 		},
@@ -145,11 +141,7 @@
 		{
 			desc:         "Unsubscribe from a non-existent topic with an ID",
 			topic:        "h",
-<<<<<<< HEAD
-			topicID:      "topicid1",
-=======
-			clientID:     "clientid1",
->>>>>>> 55c4f087
+			clientID:     "clientid1",
 			errorMessage: nats.ErrNotSubscribed,
 			pubsub:       false,
 		},
@@ -163,22 +155,14 @@
 		{
 			desc:         "Unsubscribe from the same topic with a different ID not subscribed",
 			topic:        fmt.Sprintf("%s.%s", chansPrefix, topic),
-<<<<<<< HEAD
-			topicID:      "topicid3",
-=======
 			clientID:     "clientidd3",
->>>>>>> 55c4f087
 			errorMessage: nats.ErrNotSubscribed,
 			pubsub:       false,
 		},
 		{
 			desc:         "Unsubscribe from an already unsubscribed topic with an ID",
 			topic:        fmt.Sprintf("%s.%s", chansPrefix, topic),
-<<<<<<< HEAD
-			topicID:      "topicid1",
-=======
-			clientID:     "clientid1",
->>>>>>> 55c4f087
+			clientID:     "clientid1",
 			errorMessage: nats.ErrNotSubscribed,
 			pubsub:       false,
 		},
@@ -192,11 +176,7 @@
 		{
 			desc:         "Subscribe to an already subscribed topic with a subtopic with an ID",
 			topic:        fmt.Sprintf("%s.%s.%s", chansPrefix, topic, subtopic),
-<<<<<<< HEAD
-			topicID:      "topicid1",
-=======
 			clientID:     "clientidd1",
->>>>>>> 55c4f087
 			errorMessage: nats.ErrAlreadySubscribed,
 			pubsub:       true,
 		},
@@ -210,55 +190,35 @@
 		{
 			desc:         "Unsubscribe from an already unsubscribed topic with a subtopic with an ID",
 			topic:        fmt.Sprintf("%s.%s.%s", chansPrefix, topic, subtopic),
-<<<<<<< HEAD
-			topicID:      "topicid1",
-=======
-			clientID:     "clientid1",
->>>>>>> 55c4f087
+			clientID:     "clientid1",
 			errorMessage: nats.ErrNotSubscribed,
 			pubsub:       false,
 		},
 		{
 			desc:         "Subscribe to an empty topic with an ID",
 			topic:        "",
-<<<<<<< HEAD
-			topicID:      "topicid1",
-=======
-			clientID:     "clientid1",
->>>>>>> 55c4f087
+			clientID:     "clientid1",
 			errorMessage: nats.ErrEmptyTopic,
 			pubsub:       true,
 		},
 		{
 			desc:         "Unsubscribe from an empty topic with an ID",
 			topic:        "",
-<<<<<<< HEAD
-			topicID:      "topicid1",
-=======
-			clientID:     "clientid1",
->>>>>>> 55c4f087
+			clientID:     "clientid1",
 			errorMessage: nats.ErrEmptyTopic,
 			pubsub:       false,
 		},
 		{
 			desc:         "Subscribe to a topic with empty id",
 			topic:        fmt.Sprintf("%s.%s", chansPrefix, topic),
-<<<<<<< HEAD
-			topicID:      "",
-=======
 			clientID:     "",
->>>>>>> 55c4f087
 			errorMessage: nats.ErrEmptyID,
 			pubsub:       true,
 		},
 		{
 			desc:         "Unsubscribe from a topic with empty id",
 			topic:        fmt.Sprintf("%s.%s", chansPrefix, topic),
-<<<<<<< HEAD
-			topicID:      "",
-=======
 			clientID:     "",
->>>>>>> 55c4f087
 			errorMessage: nats.ErrEmptyID,
 			pubsub:       false,
 		},
