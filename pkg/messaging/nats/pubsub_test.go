--- conflicted
+++ resolved
@@ -26,11 +26,7 @@
 	data    = []byte("payload")
 )
 
-<<<<<<< HEAD
-func TestPubsub(t *testing.T) {
-=======
 func TestPublisher(t *testing.T) {
->>>>>>> 55c4f087
 	err := pubsub.Subscribe(clientID, fmt.Sprintf("%s.%s", chansPrefix, topic), handler{})
 	require.Nil(t, err, fmt.Sprintf("got unexpected error: %s", err))
 	err = pubsub.Subscribe(clientID, fmt.Sprintf("%s.%s.%s", chansPrefix, topic, subtopic), handler{})
