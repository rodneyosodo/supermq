// Copyright (c) Mainflux
// SPDX-License-Identifier: Apache-2.0

package nats_test

import (
	"errors"
	"fmt"
	"testing"

	"github.com/mainflux/mainflux/pkg/messaging"
	"github.com/mainflux/mainflux/pkg/messaging/nats"
	"github.com/stretchr/testify/assert"
	"github.com/stretchr/testify/require"
)

const (
	topic       = "topic"
	chansPrefix = "channels"
	channel     = "9b7b1b3f-b1b0-46a8-a717-b8213f9eda3b"
	subtopic    = "engine"
	clientID    = "9b7b1b3f-b1b0-46a8-a717-b8213f9eda3b"
)

var (
<<<<<<< HEAD
	msgChan   = make(chan messaging.Message)
=======
	msgChan   = make(chan *messaging.Message)
>>>>>>> ada5813f
	data      = []byte("payload")
	errFailed = errors.New("failed")
)

func TestPublisher(t *testing.T) {
	err := pubsub.Subscribe(clientID, fmt.Sprintf("%s.%s", chansPrefix, topic), handler{})
	require.Nil(t, err, fmt.Sprintf("got unexpected error: %s", err))
	err = pubsub.Subscribe(clientID, fmt.Sprintf("%s.%s.%s", chansPrefix, topic, subtopic), handler{})
	require.Nil(t, err, fmt.Sprintf("got unexpected error: %s", err))

	cases := []struct {
		desc     string
		channel  string
		subtopic string
		payload  []byte
	}{
		{
			desc:    "publish message with nil payload",
			payload: nil,
		},
		{
			desc:    "publish message with string payload",
			payload: data,
		},
		{
			desc:    "publish message with channel",
			payload: data,
			channel: channel,
		},
		{
			desc:     "publish message with subtopic",
			payload:  data,
			subtopic: subtopic,
		},
		{
			desc:     "publish message with channel and subtopic",
			payload:  data,
			channel:  channel,
			subtopic: subtopic,
		},
	}

	for _, tc := range cases {
		expectedMsg := messaging.Message{
			Channel:  tc.channel,
			Subtopic: tc.subtopic,
			Payload:  tc.payload,
		}
		require.Nil(t, err, fmt.Sprintf("got unexpected error: %s", err))

		err = pubsub.Publish(topic, &expectedMsg)
		require.Nil(t, err, fmt.Sprintf("got unexpected error: %s", err))

		receivedMsg := <-msgChan
		assert.Equal(t, expectedMsg.Payload, receivedMsg.Payload, fmt.Sprintf("%s: expected %+v got %+v\n", tc.desc, &expectedMsg.Payload, receivedMsg.Payload))
	}
}

func TestPubsub(t *testing.T) {
	// Test Subscribe and Unsubscribe
	subcases := []struct {
		desc         string
		topic        string
		clientID     string
		errorMessage error
		pubsub       bool //true for subscribe and false for unsubscribe
		handler      messaging.MessageHandler
	}{
		{
			desc:         "Subscribe to a topic with an ID",
			topic:        fmt.Sprintf("%s.%s", chansPrefix, topic),
			clientID:     "clientid1",
			errorMessage: nil,
			pubsub:       true,
			handler:      handler{false},
		},
		{
			desc:         "Subscribe to the same topic with a different ID",
			topic:        fmt.Sprintf("%s.%s", chansPrefix, topic),
			clientID:     "clientid2",
			errorMessage: nil,
			pubsub:       true,
			handler:      handler{false},
		},
		{
			desc:         "Subscribe to an already subscribed topic with an ID",
			topic:        fmt.Sprintf("%s.%s", chansPrefix, topic),
			clientID:     "clientid1",
			errorMessage: nil,
			pubsub:       true,
			handler:      handler{false},
		},
		{
			desc:         "Unsubscribe from a topic with an ID",
			topic:        fmt.Sprintf("%s.%s", chansPrefix, topic),
			clientID:     "clientid1",
			errorMessage: nil,
			pubsub:       false,
			handler:      handler{false},
		},
		{
			desc:         "Unsubscribe from a non-existent topic with an ID",
			topic:        "h",
			clientID:     "clientid1",
			errorMessage: nats.ErrNotSubscribed,
			pubsub:       false,
			handler:      handler{false},
		},
		{
			desc:         "Unsubscribe from the same topic with a different ID",
			topic:        fmt.Sprintf("%s.%s", chansPrefix, topic),
			clientID:     "clientidd2",
			errorMessage: nats.ErrNotSubscribed,
			pubsub:       false,
			handler:      handler{false},
		},
		{
			desc:         "Unsubscribe from the same topic with a different ID not subscribed",
			topic:        fmt.Sprintf("%s.%s", chansPrefix, topic),
			clientID:     "clientidd3",
			errorMessage: nats.ErrNotSubscribed,
			pubsub:       false,
			handler:      handler{false},
		},
		{
			desc:         "Unsubscribe from an already unsubscribed topic with an ID",
			topic:        fmt.Sprintf("%s.%s", chansPrefix, topic),
			clientID:     "clientid1",
			errorMessage: nats.ErrNotSubscribed,
			pubsub:       false,
			handler:      handler{false},
		},
		{
			desc:         "Subscribe to a topic with a subtopic with an ID",
			topic:        fmt.Sprintf("%s.%s.%s", chansPrefix, topic, subtopic),
			clientID:     "clientidd1",
			errorMessage: nil,
			pubsub:       true,
			handler:      handler{false},
		},
		{
			desc:         "Subscribe to an already subscribed topic with a subtopic with an ID",
			topic:        fmt.Sprintf("%s.%s.%s", chansPrefix, topic, subtopic),
			clientID:     "clientidd1",
			errorMessage: nil,
			pubsub:       true,
			handler:      handler{false},
		},
		{
			desc:         "Unsubscribe from a topic with a subtopic with an ID",
			topic:        fmt.Sprintf("%s.%s.%s", chansPrefix, topic, subtopic),
			clientID:     "clientidd1",
			errorMessage: nil,
			pubsub:       false,
			handler:      handler{false},
		},
		{
			desc:         "Unsubscribe from an already unsubscribed topic with a subtopic with an ID",
			topic:        fmt.Sprintf("%s.%s.%s", chansPrefix, topic, subtopic),
			clientID:     "clientid1",
			errorMessage: nats.ErrNotSubscribed,
			pubsub:       false,
			handler:      handler{false},
		},
		{
			desc:         "Subscribe to an empty topic with an ID",
			topic:        "",
			clientID:     "clientid1",
			errorMessage: nats.ErrEmptyTopic,
			pubsub:       true,
			handler:      handler{false},
		},
		{
			desc:         "Unsubscribe from an empty topic with an ID",
			topic:        "",
			clientID:     "clientid1",
			errorMessage: nats.ErrEmptyTopic,
			pubsub:       false,
			handler:      handler{false},
		},
		{
			desc:         "Subscribe to a topic with empty id",
			topic:        fmt.Sprintf("%s.%s", chansPrefix, topic),
			clientID:     "",
			errorMessage: nats.ErrEmptyID,
			pubsub:       true,
			handler:      handler{false},
		},
		{
			desc:         "Unsubscribe from a topic with empty id",
			topic:        fmt.Sprintf("%s.%s", chansPrefix, topic),
			clientID:     "",
			errorMessage: nats.ErrEmptyID,
			pubsub:       false,
			handler:      handler{false},
		},
		{
			desc:         "Subscribe to another topic with an ID",
			topic:        fmt.Sprintf("%s.%s", chansPrefix, topic+"1"),
			clientID:     "clientid3",
			errorMessage: nil,
			pubsub:       true,
			handler:      handler{true},
		},
		{
			desc:         "Subscribe to another already subscribed topic with an ID with Unsubscribe failing",
			topic:        fmt.Sprintf("%s.%s", chansPrefix, topic+"1"),
			clientID:     "clientid3",
			errorMessage: errFailed,
			pubsub:       true,
			handler:      handler{true},
		},
		{
			desc:         "Subscribe to a new topic with an ID",
			topic:        fmt.Sprintf("%s.%s", chansPrefix, topic+"2"),
			clientID:     "clientid4",
			errorMessage: nil,
			pubsub:       true,
			handler:      handler{true},
		},
		{
			desc:         "Unsubscribe from a topic with an ID with failing handler",
			topic:        fmt.Sprintf("%s.%s", chansPrefix, topic+"2"),
			clientID:     "clientid4",
			errorMessage: errFailed,
			pubsub:       false,
			handler:      handler{true},
		},
	}

	for _, pc := range subcases {
		if pc.pubsub == true {
			err := pubsub.Subscribe(pc.clientID, pc.topic, pc.handler)
			if pc.errorMessage == nil {
				require.Nil(t, err, fmt.Sprintf("%s got unexpected error: %s", pc.desc, err))
			} else {
				assert.Equal(t, err, pc.errorMessage)
			}
		} else {
			err := pubsub.Unsubscribe(pc.clientID, pc.topic)
			if pc.errorMessage == nil {
				require.Nil(t, err, fmt.Sprintf("%s got unexpected error: %s", pc.desc, err))
			} else {
				assert.Equal(t, err, pc.errorMessage)
			}
		}
	}
}

type handler struct {
	fail bool
}

func (h handler) Handle(msg *messaging.Message) error {
	msgChan <- msg
	return nil
}

func (h handler) Cancel() error {
	if h.fail {
		return errFailed
	}
	return nil
}<|MERGE_RESOLUTION|>--- conflicted
+++ resolved
@@ -23,11 +23,7 @@
 )
 
 var (
-<<<<<<< HEAD
-	msgChan   = make(chan messaging.Message)
-=======
 	msgChan   = make(chan *messaging.Message)
->>>>>>> ada5813f
 	data      = []byte("payload")
 	errFailed = errors.New("failed")
 )
