// Copyright (c) Mainflux
// SPDX-License-Identifier: Apache-2.0

package kafka_test

import (
	"fmt"
	"testing"

	"github.com/mainflux/mainflux/pkg/messaging"
	"github.com/mainflux/mainflux/pkg/messaging/kafka"
	"github.com/stretchr/testify/assert"
	"github.com/stretchr/testify/require"
)

const (
	topic       = "topic"
	chansPrefix = "channels"
	channel     = "9b7b1b3f-b1b0-46a8-a717-b8213f9eda3b"
	subtopic    = "engine"
	clientID    = "819b273a-b8213f9eda3b"
)

var (
	msgChan = make(chan *messaging.Message)
	data    = []byte("payload")
)

func TestPubsub(t *testing.T) {
<<<<<<< HEAD
	// err := pubsub.Subscribe(clientID, fmt.Sprintf("%s.%s", chansPrefix, topic), handler{})
	// require.Nil(t, err, fmt.Sprintf("got unexpected error: %s", err))
	// err = pubsub.Subscribe(clientID, fmt.Sprintf("%s.%s.%s", chansPrefix, topic, subtopic), handler{})
	// require.Nil(t, err, fmt.Sprintf("got unexpected error: %s", err))
=======
	err := pubsub.Subscribe(clientID, fmt.Sprintf("%s.*", chansPrefix), handler{})
	require.Nil(t, err, fmt.Sprintf("got unexpected error: %s", err))

>>>>>>> 77535c08
	cases := []struct {
		desc     string
		topic    string
		subtopic string
		payload  []byte
		err      error
	}{
		{
			desc:    "publish message with empty topic",
			topic:   "",
			err:     kafka.ErrEmptyTopic,
			payload: data,
		},
		{
			desc:    "publish message with nil payload",
			topic:   channel,
			payload: nil,
			err:     nil,
		},
		{
			desc:    "publish message with string payload",
			topic:   channel,
			payload: data,
			err:     nil,
		},
		{
			desc:    "publish message with topic",
			payload: data,
			topic:   channel,
			err:     nil,
		},
		{
			desc:     "publish message with subtopic",
			payload:  data,
			subtopic: subtopic,
			err:      kafka.ErrEmptyTopic,
		},
		{
			desc:     "publish message with topic and subtopic",
			payload:  data,
			topic:    channel,
			subtopic: subtopic,
			err:      nil,
		},
	}

	for _, tc := range cases {
		expectedMsg := messaging.Message{
			Subtopic: tc.subtopic,
			Payload:  tc.payload,
		}
		err := publisher.Publish(tc.topic, &expectedMsg)
		if tc.err == nil {
			require.Nil(t, err, fmt.Sprintf("%s got unexpected error: %s", tc.desc, err))
		} else {
			assert.Equal(t, err, tc.err)
		}

	}

	// Test Subscribe and Unsubscribe
	subcases := []struct {
		desc         string
		topic        string
		topicID      string
		errorMessage error
		pubsub       bool //true for subscribe and false for unsubscribe
	}{
		{
			desc:         "Subscribe to a topic with an ID",
			topic:        fmt.Sprintf("%s.%s", chansPrefix, topic),
			topicID:      "topicid1",
			errorMessage: nil,
			pubsub:       true,
		},
		{
			desc:         "Subscribe to the same topic with a different ID",
			topic:        fmt.Sprintf("%s.%s", chansPrefix, topic),
			topicID:      "topicid2",
			errorMessage: nil,
			pubsub:       true,
		},
		{
			desc:         "Subscribe to an already subscribed topic with an ID",
			topic:        fmt.Sprintf("%s.%s", chansPrefix, topic),
			topicID:      "topicid1",
			errorMessage: kafka.ErrAlreadySubscribed,
			pubsub:       true,
		},
		{
			desc:         "Unsubscribe to a topic with an ID",
			topic:        fmt.Sprintf("%s.%s", chansPrefix, topic),
			topicID:      "topicid1",
			errorMessage: nil,
			pubsub:       false,
		},
		{
			desc:         "Unsubscribe to a non-existent topic with an ID",
			topic:        "h",
			topicID:      "topicid1",
			errorMessage: kafka.ErrNotSubscribed,
			pubsub:       false,
		},
		{
			desc:         "Unsubscribe to the same topic with a different ID",
			topic:        fmt.Sprintf("%s.%s", chansPrefix, topic),
			topicID:      "topicid2",
			errorMessage: nil,
			pubsub:       false,
		},
		{
			desc:         "Unsubscribe to the same topic with a different ID not subscribed",
			topic:        fmt.Sprintf("%s.%s", chansPrefix, topic),
			topicID:      "topicid3",
			errorMessage: kafka.ErrNotSubscribed,
			pubsub:       false,
		},
		{
			desc:         "Unsubscribe to an already unsubscribed topic with an ID",
			topic:        fmt.Sprintf("%s.%s", chansPrefix, topic),
			topicID:      "topicid1",
			errorMessage: kafka.ErrNotSubscribed,
			pubsub:       false,
		},
		{
			desc:         "Subscribe to a topic with a subtopic with an ID",
			topic:        fmt.Sprintf("%s.%s.%s", chansPrefix, topic, subtopic),
			topicID:      "topicid1",
			errorMessage: nil,
			pubsub:       true,
		},
		{
			desc:         "Subscribe to an already subscribed topic with a subtopic with an ID",
			topic:        fmt.Sprintf("%s.%s.%s", chansPrefix, topic, subtopic),
			topicID:      "topicid1",
			errorMessage: kafka.ErrAlreadySubscribed,
			pubsub:       true,
		},
		{
			desc:         "Unsubscribe to a topic with a subtopic with an ID",
			topic:        fmt.Sprintf("%s.%s.%s", chansPrefix, topic, subtopic),
			topicID:      "topicid1",
			errorMessage: nil,
			pubsub:       false,
		},
		{
			desc:         "Unsubscribe to an already unsubscribed topic with a subtopic with an ID",
			topic:        fmt.Sprintf("%s.%s.%s", chansPrefix, topic, subtopic),
			topicID:      "topicid1",
			errorMessage: kafka.ErrNotSubscribed,
			pubsub:       false,
		},
		{
			desc:         "Subscribe to an empty topic with an ID",
			topic:        "",
			topicID:      "topicid1",
			errorMessage: kafka.ErrEmptyTopic,
			pubsub:       true,
		},
		{
			desc:         "Unsubscribe to an empty topic with an ID",
			topic:        "",
			topicID:      "topicid1",
			errorMessage: kafka.ErrEmptyTopic,
			pubsub:       false,
		},
		{
			desc:         "Subscribe to a topic with empty id",
			topic:        fmt.Sprintf("%s.%s", chansPrefix, topic),
			topicID:      "",
			errorMessage: kafka.ErrEmptyID,
			pubsub:       true,
		},
		{
			desc:         "Unsubscribe to a topic with empty id",
			topic:        fmt.Sprintf("%s.%s", chansPrefix, topic),
			topicID:      "",
			errorMessage: kafka.ErrEmptyID,
			pubsub:       false,
		},
	}

	for _, pc := range subcases {
		if pc.pubsub == true {
			err := pubsub.Subscribe(pc.topicID, pc.topic, handler{})
			if pc.errorMessage == nil {
				require.Nil(t, err, fmt.Sprintf("%s got unexpected error: %s", pc.desc, err))
			} else {
				assert.Equal(t, err, pc.errorMessage)
			}
		} else {
			err := pubsub.Unsubscribe(pc.topicID, pc.topic)
			if pc.errorMessage == nil {
				require.Nil(t, err, fmt.Sprintf("%s got unexpected error: %s", pc.desc, err))
			} else {
				assert.Equal(t, err, pc.errorMessage)
			}
		}
	}
}

type handler struct{}

func (h handler) Handle(msg *messaging.Message) error {
	fmt.Printf("Message %s\n", msg.String())
	msgChan <- msg
	return nil
}

func (h handler) Cancel() error {
	return nil
}<|MERGE_RESOLUTION|>--- conflicted
+++ resolved
@@ -27,16 +27,9 @@
 )
 
 func TestPubsub(t *testing.T) {
-<<<<<<< HEAD
-	// err := pubsub.Subscribe(clientID, fmt.Sprintf("%s.%s", chansPrefix, topic), handler{})
-	// require.Nil(t, err, fmt.Sprintf("got unexpected error: %s", err))
-	// err = pubsub.Subscribe(clientID, fmt.Sprintf("%s.%s.%s", chansPrefix, topic, subtopic), handler{})
-	// require.Nil(t, err, fmt.Sprintf("got unexpected error: %s", err))
-=======
 	err := pubsub.Subscribe(clientID, fmt.Sprintf("%s.*", chansPrefix), handler{})
 	require.Nil(t, err, fmt.Sprintf("got unexpected error: %s", err))
 
->>>>>>> 77535c08
 	cases := []struct {
 		desc     string
 		topic    string
