// Copyright (c) Mainflux
// SPDX-License-Identifier: Apache-2.0

package kafka

import (
	"errors"
	"fmt"
<<<<<<< HEAD
	"strings"
=======
	"regexp"
>>>>>>> 77535c08
	"sync"
	"time"

	kf "github.com/confluentinc/confluent-kafka-go/v2/kafka"
	log "github.com/mainflux/mainflux/logger"
<<<<<<< HEAD
	"github.com/mainflux/mainflux/pkg/messaging"
=======

	"github.com/mainflux/mainflux/pkg/messaging"
	kafka "github.com/segmentio/kafka-go"
	ktopics "github.com/segmentio/kafka-go/topics"
>>>>>>> 77535c08
	"google.golang.org/protobuf/proto"
)

const (
<<<<<<< HEAD
	chansPrefix = "channels"
=======
	chansPrefix               = "channels"
	SubjectAllChannels        = "channels.*"
	offset                    = kafka.LastOffset
	defaultScanningIntervalMS = 500
>>>>>>> 77535c08
)

var (
	ErrAlreadySubscribed = errors.New("already subscribed to topic")
	ErrNotSubscribed     = errors.New("not subscribed")
	ErrEmptyTopic        = errors.New("empty topic")
	ErrEmptyID           = errors.New("empty id")
)

var _ messaging.PubSub = (*pubsub)(nil)

type subscription struct {
	*kf.Consumer
	cancel func() error
}
type pubsub struct {
	publisher
<<<<<<< HEAD
	url           string
	queue         string
=======
	client        *kafka.Client
>>>>>>> 77535c08
	logger        log.Logger
	mu            sync.Mutex
	subscriptions map[string]map[string]subscription
}

// NewPubSub returns Kafka message publisher/subscriber.
func NewPubSub(url, queue string, logger log.Logger) (messaging.PubSub, error) {
	prod, err := kf.NewProducer(&kf.ConfigMap{"bootstrap.servers": url})
	if err != nil {
		return &pubsub{}, err
	}
<<<<<<< HEAD

=======
	client := &kafka.Client{
		Addr: conn.LocalAddr(),
	}
>>>>>>> 77535c08
	ret := &pubsub{
		publisher: publisher{
			prod: prod,
		},
<<<<<<< HEAD
		url:           url,
		queue:         queue,
=======
		client:        client,
>>>>>>> 77535c08
		subscriptions: make(map[string]map[string]subscription),
		logger:        logger,
	}
	return ret, nil
}

func (ps *pubsub) Subscribe(id, topic string, handler messaging.MessageHandler) error {
	if id == "" {
		return ErrEmptyID
	}
	if topic == "" {
		return ErrEmptyTopic
	}
	ps.mu.Lock()
	defer ps.mu.Unlock()

	s, err := ps.checkTopic(topic, id, ErrAlreadySubscribed)
	if err != nil {
		return err
	}
<<<<<<< HEAD

	consumer, err := kf.NewConsumer(&kf.ConfigMap{
		"bootstrap.servers":        ps.url,
		"broker.address.family":    "v4",
		"group.id":                 "mainflux",
		"auto.offset.reset":        "latest",
		"metadata.max.age.ms":      1,
		"allow.auto.create.topics": "true",
	})
	if err != nil {
		return err
	}
	if err = consumer.SubscribeTopics([]string{formatTopic(topic)}, nil); err != nil {
		return err
	}

	go func() {
		for {
			message, err := consumer.ReadMessage(-1)
			ps.handle(message, handler)
			if err == nil {
				ps.handle(message, handler)
			} else if !err.(kf.Error).IsTimeout() {
				ps.logger.Error(err.Error())
				return
			}
		}
	}()
	s[id] = subscription{
		Consumer: consumer,
		cancel:   handler.Cancel,
=======
	ps.configReader(id, topic, s, handler)

	// Subscribe to all topic by prediocially scanning for all topics and consuming them
	if topic == SubjectAllChannels {
		go func() {
			for {
				topics, _ := ps.listTopic()
				for _, t := range topics {
					s, err := ps.checkTopic(t, id, ErrAlreadySubscribed)
					if err == nil {
						ps.configReader(id, t, s, handler)
					}
				}
				time.Sleep(defaultScanningIntervalMS * time.Millisecond)
			}
		}()
>>>>>>> 77535c08
	}
	return nil
}

func (ps *pubsub) Unsubscribe(id, topic string) error {
	if id == "" {
		return ErrEmptyID
	}
	if topic == "" {
		return ErrEmptyTopic
	}
	ps.mu.Lock()
	defer ps.mu.Unlock()
	// Check topic
	subs, ok := ps.subscriptions[topic]
	if !ok {
		return ErrNotSubscribed
	}
	// Check topic ID
	s, ok := subs[id]
	if !ok {
		return ErrNotSubscribed
	}
	if err := s.close(); err != nil {
		return err
	}
	delete(subs, id)
	if len(subs) == 0 {
		delete(ps.subscriptions, topic)
	}
	return nil
}

func (ps *pubsub) Close() error {
	for _, subs := range ps.subscriptions {
		for _, s := range subs {
			if err := s.close(); err != nil {
				return err
			}
		}
	}
	return nil
}

func (ps *pubsub) handle(message *kf.Message, h messaging.MessageHandler) {
	var msg = &messaging.Message{}
	if err := proto.Unmarshal(message.Value, msg); err != nil {
		ps.logger.Warn(fmt.Sprintf("Failed to unmarshal received message: %s", err))
	}
	if err := h.Handle(msg); err != nil {
		ps.logger.Warn(fmt.Sprintf("Failed to handle Mainflux message: %s", err))
	}
}

func (s subscription) close() error {
	if s.cancel != nil {
		if err := s.cancel(); err != nil {
			return err
		}
	}
	return s.Close()
}

<<<<<<< HEAD
func formatTopic(topic string) string {
	if strings.Contains(topic, "*") {
		return fmt.Sprintf("^%s", topic)
	}
	return topic
=======
func (ps *pubsub) listTopic() ([]string, error) {
	allRegex := regexp.MustCompile(SubjectAllChannels)
	allTopics, err := ktopics.ListRe(context.Background(), ps.client, allRegex)
	if err != nil {
		return []string{}, err
	}
	var topics []string
	for _, t := range allTopics {
		topics = append(topics, t.Name)
	}
	return topics, nil
}

func (ps *pubsub) checkTopic(topic, id string, err error) (map[string]subscription, error) {
	// Check topic
	s, ok := ps.subscriptions[topic]
	switch ok {
	case true:
		// Check topic ID
		if _, ok := s[id]; ok {
			return map[string]subscription{}, err
		}
	default:
		s = make(map[string]subscription)
		ps.subscriptions[topic] = s
	}
	return s, nil
}

func (ps *pubsub) configReader(id, topic string, s map[string]subscription, handler messaging.MessageHandler) {
	reader := kafka.NewReader(kafka.ReaderConfig{
		Brokers:     []string{ps.url},
		GroupID:     id,
		Topic:       topic,
		StartOffset: offset,
	})
	go func() {
		for {
			message, err := reader.ReadMessage(context.Background())
			if err != nil {
				break
			}
			ps.handle(message, handler)
		}
	}()
	s[id] = subscription{
		Reader: reader,
		cancel: handler.Cancel,
	}
>>>>>>> 77535c08
}<|MERGE_RESOLUTION|>--- conflicted
+++ resolved
@@ -4,38 +4,26 @@
 package kafka
 
 import (
+	"context"
 	"errors"
 	"fmt"
-<<<<<<< HEAD
-	"strings"
-=======
 	"regexp"
->>>>>>> 77535c08
 	"sync"
 	"time"
 
-	kf "github.com/confluentinc/confluent-kafka-go/v2/kafka"
 	log "github.com/mainflux/mainflux/logger"
-<<<<<<< HEAD
-	"github.com/mainflux/mainflux/pkg/messaging"
-=======
 
 	"github.com/mainflux/mainflux/pkg/messaging"
 	kafka "github.com/segmentio/kafka-go"
 	ktopics "github.com/segmentio/kafka-go/topics"
->>>>>>> 77535c08
 	"google.golang.org/protobuf/proto"
 )
 
 const (
-<<<<<<< HEAD
-	chansPrefix = "channels"
-=======
 	chansPrefix               = "channels"
 	SubjectAllChannels        = "channels.*"
 	offset                    = kafka.LastOffset
 	defaultScanningIntervalMS = 500
->>>>>>> 77535c08
 )
 
 var (
@@ -48,45 +36,33 @@
 var _ messaging.PubSub = (*pubsub)(nil)
 
 type subscription struct {
-	*kf.Consumer
+	*kafka.Reader
 	cancel func() error
 }
 type pubsub struct {
 	publisher
-<<<<<<< HEAD
-	url           string
-	queue         string
-=======
 	client        *kafka.Client
->>>>>>> 77535c08
 	logger        log.Logger
 	mu            sync.Mutex
 	subscriptions map[string]map[string]subscription
 }
 
 // NewPubSub returns Kafka message publisher/subscriber.
-func NewPubSub(url, queue string, logger log.Logger) (messaging.PubSub, error) {
-	prod, err := kf.NewProducer(&kf.ConfigMap{"bootstrap.servers": url})
+func NewPubSub(url, _ string, logger log.Logger) (messaging.PubSub, error) {
+	conn, err := kafka.Dial("tcp", url)
 	if err != nil {
 		return &pubsub{}, err
 	}
-<<<<<<< HEAD
-
-=======
 	client := &kafka.Client{
 		Addr: conn.LocalAddr(),
 	}
->>>>>>> 77535c08
 	ret := &pubsub{
 		publisher: publisher{
-			prod: prod,
+			url:    url,
+			conn:   conn,
+			topics: make(map[string]*kafka.Writer),
 		},
-<<<<<<< HEAD
-		url:           url,
-		queue:         queue,
-=======
 		client:        client,
->>>>>>> 77535c08
 		subscriptions: make(map[string]map[string]subscription),
 		logger:        logger,
 	}
@@ -107,39 +83,6 @@
 	if err != nil {
 		return err
 	}
-<<<<<<< HEAD
-
-	consumer, err := kf.NewConsumer(&kf.ConfigMap{
-		"bootstrap.servers":        ps.url,
-		"broker.address.family":    "v4",
-		"group.id":                 "mainflux",
-		"auto.offset.reset":        "latest",
-		"metadata.max.age.ms":      1,
-		"allow.auto.create.topics": "true",
-	})
-	if err != nil {
-		return err
-	}
-	if err = consumer.SubscribeTopics([]string{formatTopic(topic)}, nil); err != nil {
-		return err
-	}
-
-	go func() {
-		for {
-			message, err := consumer.ReadMessage(-1)
-			ps.handle(message, handler)
-			if err == nil {
-				ps.handle(message, handler)
-			} else if !err.(kf.Error).IsTimeout() {
-				ps.logger.Error(err.Error())
-				return
-			}
-		}
-	}()
-	s[id] = subscription{
-		Consumer: consumer,
-		cancel:   handler.Cancel,
-=======
 	ps.configReader(id, topic, s, handler)
 
 	// Subscribe to all topic by prediocially scanning for all topics and consuming them
@@ -156,7 +99,6 @@
 				time.Sleep(defaultScanningIntervalMS * time.Millisecond)
 			}
 		}()
->>>>>>> 77535c08
 	}
 	return nil
 }
@@ -201,12 +143,12 @@
 	return nil
 }
 
-func (ps *pubsub) handle(message *kf.Message, h messaging.MessageHandler) {
-	var msg = &messaging.Message{}
-	if err := proto.Unmarshal(message.Value, msg); err != nil {
+func (ps *pubsub) handle(message kafka.Message, h messaging.MessageHandler) {
+	var msg messaging.Message
+	if err := proto.Unmarshal(message.Value, &msg); err != nil {
 		ps.logger.Warn(fmt.Sprintf("Failed to unmarshal received message: %s", err))
 	}
-	if err := h.Handle(msg); err != nil {
+	if err := h.Handle(&msg); err != nil {
 		ps.logger.Warn(fmt.Sprintf("Failed to handle Mainflux message: %s", err))
 	}
 }
@@ -220,13 +162,6 @@
 	return s.Close()
 }
 
-<<<<<<< HEAD
-func formatTopic(topic string) string {
-	if strings.Contains(topic, "*") {
-		return fmt.Sprintf("^%s", topic)
-	}
-	return topic
-=======
 func (ps *pubsub) listTopic() ([]string, error) {
 	allRegex := regexp.MustCompile(SubjectAllChannels)
 	allTopics, err := ktopics.ListRe(context.Background(), ps.client, allRegex)
@@ -276,5 +211,4 @@
 		Reader: reader,
 		cancel: handler.Cancel,
 	}
->>>>>>> 77535c08
 }