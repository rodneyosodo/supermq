--- conflicted
+++ resolved
@@ -214,18 +214,6 @@
 			Subtopic: tc.subtopic,
 			Payload:  tc.payload,
 		}
-<<<<<<< HEAD
-		fmt.Println(tc.desc)
-		_ = pubsub.Subscribe(topic, handler)
-		err := pubsub.Publish(topic, expectedMsg)
-		require.Nil(t, err, fmt.Sprintf("got unexpected error: %s", err))
-
-		receivedMsg := <-msgChan
-		assert.Equal(t, expectedMsg, receivedMsg, fmt.Sprintf("%s: expected %+v got %+v\n", tc.desc, expectedMsg, receivedMsg))
-	}
-	fmt.Println("Unsubscribe")
-
-=======
 		_ = pubsub.Subscribe(tc.topic, handler)
 		err := pubsub.Publish(tc.topic, expectedMsg)
 		if tc.errorMessage == nil {
@@ -236,33 +224,17 @@
 			assert.Equal(t, err, tc.errorMessage)
 		}
 	}
->>>>>>> 5d182d2e
 	expectedMsg := messaging.Message{
 		Channel:  channel,
 		Subtopic: "demo",
 		Payload:  data,
 	}
-<<<<<<< HEAD
-	_ = pubsub.Subscribe(topic, handler)
-
-	fmt.Println("Publish 1")
-	_ = pubsub.Publish(topic, expectedMsg)
-
-	_ = pubsub.Unsubscribe(topic)
-
-	fmt.Println("Publish 2")
-	_ = pubsub.Publish(topic, expectedMsg)
-	fmt.Println("Publish 3")
-	_ = pubsub.Publish(topic, expectedMsg)
-
-=======
 	err := pubsub.Unsubscribe(topic)
 	require.Nil(t, err, fmt.Sprintf("got unexpected error: %s", err))
 	err = pubsub.Publish(topic, expectedMsg)
 	require.Nil(t, err, fmt.Sprintf("got unexpected error: %s", err))
 	err = pubsub.Publish(topic, expectedMsg)
 	require.Nil(t, err, fmt.Sprintf("got unexpected error: %s", err))
->>>>>>> 5d182d2e
 }
 
 func handler(msg messaging.Message) error {
