--- conflicted
+++ resolved
@@ -122,12 +122,8 @@
 	github.com/opencontainers/runc v1.1.4 // indirect
 	github.com/pelletier/go-toml/v2 v2.0.5 // indirect
 	github.com/pierrec/lz4 v2.6.1+incompatible // indirect
-<<<<<<< HEAD
 	github.com/pierrec/lz4/v4 v4.1.15 // indirect
-	github.com/pion/dtls/v2 v2.1.5 // indirect
-=======
 	github.com/pion/dtls/v2 v2.2.4 // indirect
->>>>>>> 19dbf9fa
 	github.com/pion/logging v0.2.2 // indirect
 	github.com/pion/transport/v2 v2.0.0 // indirect
 	github.com/pion/udp v0.1.4 // indirect
