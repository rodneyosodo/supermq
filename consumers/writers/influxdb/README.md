--- conflicted
+++ resolved
@@ -8,19 +8,6 @@
 following table. Note that any unset variables will be replaced with their
 default values.
 
-<<<<<<< HEAD
-| Variable                      | Description                                                                       | Default                |
-| ----------------------------- | --------------------------------------------------------------------------------- | ---------------------- |
-| MF_BROKER_URL                 | Message broker instance URL                                                       | nats://localhost:4222  |
-| MF_INFLUX_WRITER_LOG_LEVEL    | Log level for InfluxDB writer (debug, info, warn, error)                          | error                  |
-| MF_INFLUX_WRITER_PORT         | Service HTTP port                                                                 | 8180                   |
-| MF_INFLUX_WRITER_DB_HOST      | InfluxDB host                                                                     | localhost              |
-| MF_INFLUXDB_PORT              | Default port of InfluxDB database                                                 | 8086                   |
-| MF_INFLUXDB_ADMIN_USER        | Default user of InfluxDB database                                                 | mainflux               |
-| MF_INFLUXDB_ADMIN_PASSWORD    | Default password of InfluxDB user                                                 | mainflux               |
-| MF_INFLUXDB_DB                | InfluxDB database name                                                            | mainflux               |
-| MF_INFLUX_WRITER_CONFIG_PATH  | Config file path with message broker subjects list, payload type and content-type | /configs.toml          |
-=======
 | Variable                      | Description                                                             | Default                |
 | ----------------------------- | ----------------------------------------------------------------------- | ---------------------- |
 | MF_NATS_URL                   | NATS instance URL                                                       | nats://localhost:4222  |
@@ -32,7 +19,6 @@
 | MF_INFLUXDB_ADMIN_PASSWORD    | Default password of InfluxDB user                                       | mainflux               |
 | MF_INFLUXDB_DB                | InfluxDB database name                                                  | mainflux               |
 | MF_INFLUX_WRITER_CONFIG_PATH  | Config file path with NATS subjects list, payload type and content-type | /configs.toml          |
->>>>>>> 92d8fb99
 
 ## Deployment
 
