// Copyright (c) Mainflux
// SPDX-License-Identifier: Apache-2.0

package coap

import (
<<<<<<< HEAD
	"github.com/mainflux/mainflux/pkg/messaging/broker"
	nats "github.com/nats-io/nats.go"
=======
	"github.com/gogo/protobuf/proto"
	"github.com/mainflux/mainflux/pkg/messaging"
	broker "github.com/nats-io/nats.go"
>>>>>>> 92d8fb99
)

// Observer represents an internal observer used to handle CoAP observe messages.
type Observer interface {
	Cancel() error
}

// NewObserver returns a new Observer instance.
<<<<<<< HEAD
func NewObserver(subject string, c Client, pubsub broker.PubSub) (Observer, error) {
	err := pubsub.Subscribe(subject, c.SendMessage)
=======
func NewObserver(subject string, c Client, conn *broker.Conn) (Observer, error) {
	sub, err := conn.Subscribe(subject, func(m *broker.Msg) {
		var msg messaging.Message
		if err := proto.Unmarshal(m.Data, &msg); err != nil {
			return
		}
		// There is no error handling, but the client takes care to log the error.
		c.SendMessage(msg)
	})
>>>>>>> 92d8fb99
	if err != nil {
		return nil, err
	}
	ret := &observer{
		client: c,
		sub:    sub,
	}
	return ret, nil
}

type observer struct {
	client Client
<<<<<<< HEAD
	pubsub broker.PubSub
}

func (o *observer) Cancel(topic string) error {
	if err := o.pubsub.Unsubscribe(topic); err != nil && err != nats.ErrConnectionClosed {
=======
	sub    *broker.Subscription
}

func (o *observer) Cancel() error {
	if err := o.sub.Unsubscribe(); err != nil && err != broker.ErrConnectionClosed {
>>>>>>> 92d8fb99
		return err
	}
	return o.client.Cancel()
}<|MERGE_RESOLUTION|>--- conflicted
+++ resolved
@@ -4,14 +4,9 @@
 package coap
 
 import (
-<<<<<<< HEAD
-	"github.com/mainflux/mainflux/pkg/messaging/broker"
-	nats "github.com/nats-io/nats.go"
-=======
 	"github.com/gogo/protobuf/proto"
 	"github.com/mainflux/mainflux/pkg/messaging"
 	broker "github.com/nats-io/nats.go"
->>>>>>> 92d8fb99
 )
 
 // Observer represents an internal observer used to handle CoAP observe messages.
@@ -20,10 +15,6 @@
 }
 
 // NewObserver returns a new Observer instance.
-<<<<<<< HEAD
-func NewObserver(subject string, c Client, pubsub broker.PubSub) (Observer, error) {
-	err := pubsub.Subscribe(subject, c.SendMessage)
-=======
 func NewObserver(subject string, c Client, conn *broker.Conn) (Observer, error) {
 	sub, err := conn.Subscribe(subject, func(m *broker.Msg) {
 		var msg messaging.Message
@@ -33,7 +24,6 @@
 		// There is no error handling, but the client takes care to log the error.
 		c.SendMessage(msg)
 	})
->>>>>>> 92d8fb99
 	if err != nil {
 		return nil, err
 	}
@@ -46,19 +36,11 @@
 
 type observer struct {
 	client Client
-<<<<<<< HEAD
-	pubsub broker.PubSub
-}
-
-func (o *observer) Cancel(topic string) error {
-	if err := o.pubsub.Unsubscribe(topic); err != nil && err != nats.ErrConnectionClosed {
-=======
 	sub    *broker.Subscription
 }
 
 func (o *observer) Cancel() error {
 	if err := o.sub.Unsubscribe(); err != nil && err != broker.ErrConnectionClosed {
->>>>>>> 92d8fb99
 		return err
 	}
 	return o.client.Cancel()
