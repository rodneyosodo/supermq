--- conflicted
+++ resolved
@@ -12,12 +12,8 @@
 	"sync"
 
 	"github.com/mainflux/mainflux/pkg/errors"
-<<<<<<< HEAD
-	broker "github.com/nats-io/nats.go"
-=======
-	"github.com/mainflux/mainflux/pkg/messaging/nats"
+	"github.com/mainflux/mainflux/pkg/messaging/broker"
 
->>>>>>> d30e6bad
 	"github.com/mainflux/mainflux"
 	"github.com/mainflux/mainflux/pkg/messaging"
 )
@@ -45,12 +41,12 @@
 // Observers is a map of maps,
 type adapterService struct {
 	auth    mainflux.ThingsServiceClient
-	pubsub  nats.PubSub
+	pubsub  broker.PubSub
 	obsLock sync.Mutex
 }
 
 // New instantiates the CoAP adapter implementation.
-func New(auth mainflux.ThingsServiceClient, pubsub nats.PubSub) Service {
+func New(auth mainflux.ThingsServiceClient, pubsub broker.PubSub) Service {
 	as := &adapterService{
 		auth:    auth,
 		pubsub:  pubsub,
