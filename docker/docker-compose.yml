--- conflicted
+++ resolved
@@ -52,11 +52,6 @@
     restart: on-failure
     networks:
       - mainflux-base-net
-<<<<<<< HEAD
-=======
-    ports:
-      - 4222:4222
->>>>>>> 518d5827
 
   things-db:
     image: postgres:13.3-alpine
